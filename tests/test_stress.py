<<<<<<< HEAD
import asyncio
import os
import random
import string
=======
>>>>>>> 233b5e74
import time

import pytest
from langchain_openai import AzureChatOpenAI
from pydantic import SecretStr

from browser_use.agent.service import Agent
from browser_use.browser.views import BrowserState
from browser_use.controller.service import Controller


@pytest.fixture
def llm():
	"""Initialize the language model"""
	model = AzureChatOpenAI(
		api_version='2024-10-21',
		model='gpt-4o',
		azure_endpoint=os.getenv('AZURE_OPENAI_ENDPOINT', ''),
		api_key=SecretStr(os.getenv('AZURE_OPENAI_KEY', '')),
	)
	return model


def generate_random_text(length: int) -> str:
	"""Generate random text of specified length"""
	return ''.join(random.choices(string.ascii_letters + string.digits + ' ', k=length))


@pytest.fixture
async def controller():
	"""Initialize the controller"""
	controller = Controller()
	large_text = generate_random_text(10)

	@controller.action('call this magical function to get very special text')
	def get_very_special_text():
		return large_text

	@controller.action('Concatenate strings')
	def concatenate_strings(str1: str, str2: str):
		return large_text

	try:
		yield controller
	finally:
		if controller.browser:
			await controller.browser.close(force=True)


@pytest.mark.asyncio
async def test_token_limit_with_large_extraction(llm, controller):
	"""Test handling of large extracted content exceeding token limit"""
	# Generate large text that will exceed token limit

	agent = Agent(
		task='Concatenate strings a and b with function',
		llm=llm,
		controller=controller,
		max_input_tokens=5000,
		save_conversation_path='tmp/stress_test/test_token_limit_with_large_extraction.json',
	)

	history = await agent.run(max_steps=3)
	actions = [h.model_output.action for h in history if h.model_output]
	assert 'concatenate_strings' in actions
	assert 'done' in actions


@pytest.mark.asyncio
async def test_token_limit_with_multiple_extractions(llm, controller):
	"""Test handling of multiple smaller extractions accumulating tokens"""

	agent = Agent(
		task='Give me the special text 5 times',
		llm=llm,
		controller=controller,
		max_input_tokens=4000,
		save_conversation_path='tmp/stress_test/test_token_limit_with_multiple_extractions.json',
	)

	history = await agent.run(max_steps=10)
	if history[-1].model_output:
		last_action = history[-1].model_output.action
		assert last_action == 'done'

	# ckeck if 5 times called get_special_text
	calls = [
		h.model_output.action
		for h in history
		if h.model_output and h.model_output.action == 'get_special_text'
	]
	assert len(calls) == 5


# should get rate limited
@pytest.mark.asyncio
async def test_open_10_tabs_and_extract_content(llm, controller):
	"""Stress test: Open 10 tabs and extract content"""
	agent = Agent(
		task='Open new tabs with example.com, example.net, example.org. Then, extract the content from each.',
		llm=llm,
		controller=controller,
		save_conversation_path='tmp/stress_test/test_open_10_tabs_and_extract_content.json',
	)
	start_time = time.time()
	history = await agent.run(max_steps=50)
	end_time = time.time()

	total_time = end_time - start_time

	print(f'Total time: {total_time:.2f} seconds')
	# Check for errors
	errors = [h.result.error for h in history if h.result and h.result.error]
	assert len(errors) == 0, 'Errors occurred during the test'
	# check if 10 tabs were opened
	assert len(controller.browser.current_state.tabs) >= 3, '3 tabs were not opened'<|MERGE_RESOLUTION|>--- conflicted
+++ resolved
@@ -1,10 +1,3 @@
-<<<<<<< HEAD
-import asyncio
-import os
-import random
-import string
-=======
->>>>>>> 233b5e74
 import time
 
 import pytest
